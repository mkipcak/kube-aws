package config

//go:generate go run ../codegen/templates_gen.go CloudConfigController=cloud-config-controller CloudConfigWorker=cloud-config-worker CloudConfigEtcd=cloud-config-etcd DefaultClusterConfig=cluster.yaml KubeConfigTemplate=kubeconfig.tmpl StackTemplateTemplate=stack-template.json
//go:generate gofmt -w templates.go

import (
	"errors"
	"fmt"
	"io/ioutil"
	"net"
	"strconv"
	"strings"
	"unicode/utf8"

	"github.com/coreos/go-semver/semver"
	"github.com/coreos/kube-aws/coreos/amiregistry"
	"github.com/coreos/kube-aws/coreos/userdatavalidation"
	"github.com/coreos/kube-aws/filereader/jsontemplate"
	"github.com/coreos/kube-aws/filereader/userdatatemplate"
	model "github.com/coreos/kube-aws/model"
	"github.com/coreos/kube-aws/netutil"
	yaml "gopkg.in/yaml.v2"
)

const (
	credentialsDir = "credentials"
	userDataDir    = "userdata"
)

func NewDefaultCluster() *Cluster {
	experimental := Experimental{
		AuditLog{
			Enabled: false,
			MaxAge:  30,
			LogPath: "/dev/stdout",
		},
		AwsEnvironment{
			Enabled: false,
		},
		AwsNodeLabels{
			Enabled: false,
		},
		EphemeralImageStorage{
			Enabled:    false,
			Disk:       "xvdb",
			Filesystem: "xfs",
		},
		LoadBalancer{
			Enabled: false,
		},
		NodeDrainer{
			Enabled: false,
		},
		NodeLabels{},
		Plugins{
			Rbac{
				Enabled: false,
			},
		},
		[]Taint{},
		WaitSignal{
			Enabled:      false,
			MaxBatchSize: 1,
		},
	}

	return &Cluster{
		DeploymentSettings: DeploymentSettings{
			ClusterName:        "kubernetes",
			VPCCIDR:            "10.0.0.0/16",
			ReleaseChannel:     "stable",
			K8sVer:             "v1.5.2_coreos.0",
			HyperkubeImageRepo: "quay.io/coreos/hyperkube",
			AWSCliImageRepo:    "quay.io/coreos/awscli",
			AWSCliTag:          "master",
			ContainerRuntime:   "docker",
			Subnets:            []*model.Subnet{},
			EIPAllocationIDs:   []string{},
			MapPublicIPs:       true,
			Experimental:       experimental,
			ManageCertificates: true,
		},
		KubeClusterSettings: KubeClusterSettings{
			DNSServiceIP: "10.3.0.10",
		},
		WorkerSettings: WorkerSettings{
			Worker:                 model.NewDefaultWorker(),
			WorkerCount:            1,
			WorkerCreateTimeout:    "PT15M",
			WorkerInstanceType:     "t2.medium",
			WorkerRootVolumeType:   "gp2",
			WorkerRootVolumeIOPS:   0,
			WorkerRootVolumeSize:   30,
			WorkerSecurityGroupIds: []string{},
			WorkerTenancy:          "default",
		},
		ControllerSettings: ControllerSettings{
			ControllerCount:          1,
			ControllerCreateTimeout:  "PT15M",
			ControllerInstanceType:   "t2.medium",
			ControllerRootVolumeType: "gp2",
			ControllerRootVolumeIOPS: 0,
			ControllerRootVolumeSize: 30,
			ControllerTenancy:        "default",
		},
		EtcdSettings: EtcdSettings{
			EtcdCount:          1,
			EtcdInstanceType:   "t2.medium",
			EtcdRootVolumeSize: 30,
			EtcdRootVolumeType: "gp2",
			EtcdRootVolumeIOPS: 0,
			EtcdDataVolumeSize: 30,
			EtcdDataVolumeType: "gp2",
			EtcdDataVolumeIOPS: 0,
			EtcdTenancy:        "default",
		},
		FlannelSettings: FlannelSettings{
			PodCIDR: "10.2.0.0/16",
		},
		// for kube-apiserver
		ServiceCIDR: "10.3.0.0/24",
		// for base cloudformation stack
		TLSCADurationDays:   365 * 10,
		TLSCertDurationDays: 365,
		CreateRecordSet:     false,
		RecordSetTTL:        300,
		CustomSettings:      make(map[string]interface{}),
	}
}

func newDefaultClusterWithDeps(encSvc EncryptService) *Cluster {
	cluster := NewDefaultCluster()
	cluster.providedEncryptService = encSvc
	return cluster
}

func ClusterFromFile(filename string) (*Cluster, error) {
	data, err := ioutil.ReadFile(filename)
	if err != nil {
		return nil, err
	}

	c, err := ClusterFromBytes(data)
	if err != nil {
		return nil, fmt.Errorf("file %s: %v", filename, err)
	}

	return c, nil
}

// ClusterFromBytes Necessary for unit tests, which store configs as hardcoded strings
func ClusterFromBytes(data []byte) (*Cluster, error) {
	c := NewDefaultCluster()
	if err := yaml.Unmarshal(data, c); err != nil {
		return nil, fmt.Errorf("failed to parse cluster: %v", err)
	}

	// HostedZone needs to end with a '.', amazon will not append it for you.
	// as it will with RecordSets
	c.HostedZone = WithTrailingDot(c.HostedZone)

	// If the user specified no subnets, we assume that a single AZ configuration with the default instanceCIDR is demanded
	if len(c.Subnets) == 0 && c.InstanceCIDR == "" {
		c.InstanceCIDR = "10.0.0.0/24"
	}

	c.HostedZoneID = withHostedZoneIDPrefix(c.HostedZoneID)

	if err := c.valid(); err != nil {
		return nil, fmt.Errorf("invalid cluster: %v", err)
	}

	// For backward-compatibility
	if len(c.Subnets) == 0 {
		c.Subnets = []*model.Subnet{
			{
				AvailabilityZone: c.AvailabilityZone,
				InstanceCIDR:     c.InstanceCIDR,
			},
		}
	}

	// Populate subnets
	if len(c.Subnets) > 0 && c.WorkerSettings.MinWorkerCount() > 0 && c.WorkerSettings.TopologyPrivate() == false {
		c.WorkerSettings.PublicSubnets = c.Subnets
	}

	return c, nil
}

// Part of configuration which is shared between controller nodes and worker nodes.
// Its name is prefixed with `Kube` because it doesn't relate to etcd.
type KubeClusterSettings struct {
	// Required by kubelet to locate the kube-apiserver
	ExternalDNSName string `yaml:"externalDNSName,omitempty"`
	// Required by kubelet to locate the cluster-internal dns hosted on controller nodes in the base cluster
	DNSServiceIP string `yaml:"dnsServiceIP,omitempty"`
	UseCalico    bool   `yaml:"useCalico,omitempty"`
}

// Part of configuration which can't be provided via user input but is computed from user input
type ComputedDeploymentSettings struct {
	AMI           string
	IsChinaRegion bool
}

// Part of configuration which can be customized for each type/group of nodes(etcd/controller/worker/) by its nature.
//
// Please beware that it is described as just "by its nature".
// Whether it can actually be customized or not depends on you use node pools or not.
// If you've chosen to create a single cluster including all the worker, controller, etcd nodes within a single cfn stack,
// you can't customize per group of nodes.
// If you've chosen to create e.g. a separate node pool for each type of worker nodes,
// you can customize per node pool.
//
// Though it is highly configurable, it's basically users' responsibility to provide `correct` values if they're going beyond the defaults.
type DeploymentSettings struct {
	ComputedDeploymentSettings
	ClusterName       string `yaml:"clusterName,omitempty"`
	KeyName           string `yaml:"keyName,omitempty"`
	Region            string `yaml:"region,omitempty"`
	AvailabilityZone  string `yaml:"availabilityZone,omitempty"`
	ReleaseChannel    string `yaml:"releaseChannel,omitempty"`
	AmiId             string `yaml:"amiId,omitempty"`
	VPCID             string `yaml:"vpcId,omitempty"`
	InternetGatewayID string `yaml:"internetGatewayId,omitempty"`
	RouteTableID      string `yaml:"routeTableId,omitempty"`
	// Required for validations like e.g. if instance cidr is contained in vpc cidr
	VPCCIDR             string            `yaml:"vpcCIDR,omitempty"`
	InstanceCIDR        string            `yaml:"instanceCIDR,omitempty"`
	K8sVer              string            `yaml:"kubernetesVersion,omitempty"`
	HyperkubeImageRepo  string            `yaml:"hyperkubeImageRepo,omitempty"`
	AWSCliImageRepo     string            `yaml:"awsCliImageRepo,omitempty"`
	AWSCliTag           string            `yaml:"awsCliTag,omitempty"`
	ContainerRuntime    string            `yaml:"containerRuntime,omitempty"`
	KMSKeyARN           string            `yaml:"kmsKeyArn,omitempty"`
	StackTags           map[string]string `yaml:"stackTags,omitempty"`
	Subnets             []*model.Subnet   `yaml:"subnets,omitempty"`
	EIPAllocationIDs    []string          `yaml:"eipAllocationIDs,omitempty"`
	MapPublicIPs        bool              `yaml:"mapPublicIPs,omitempty"`
	ElasticFileSystemID string            `yaml:"elasticFileSystemId,omitempty"`
	SSHAuthorizedKeys   []string          `yaml:"sshAuthorizedKeys,omitempty"`
	Experimental        Experimental      `yaml:"experimental"`
	ManageCertificates  bool              `yaml:"manageCertificates,omitempty"`
}

// Part of configuration which is specific to worker nodes
type WorkerSettings struct {
	model.Worker           `yaml:"worker,omitempty"`
	WorkerCount            int      `yaml:"workerCount,omitempty"`
	WorkerCreateTimeout    string   `yaml:"workerCreateTimeout,omitempty"`
	WorkerInstanceType     string   `yaml:"workerInstanceType,omitempty"`
	WorkerRootVolumeType   string   `yaml:"workerRootVolumeType,omitempty"`
	WorkerRootVolumeIOPS   int      `yaml:"workerRootVolumeIOPS,omitempty"`
	WorkerRootVolumeSize   int      `yaml:"workerRootVolumeSize,omitempty"`
	WorkerSpotPrice        string   `yaml:"workerSpotPrice,omitempty"`
	WorkerSecurityGroupIds []string `yaml:"workerSecurityGroupIds,omitempty"`
	WorkerTenancy          string   `yaml:"workerTenancy,omitempty"`
	WorkerTopologyPrivate  bool     `yaml:"workerTopologyPrivate,omitempty"`
}

// Part of configuration which is specific to controller nodes
type ControllerSettings struct {
	model.Controller              `yaml:"controller,omitempty"`
	ControllerCount               int    `yaml:"controllerCount,omitempty"`
	ControllerCreateTimeout       string `yaml:"controllerCreateTimeout,omitempty"`
	ControllerInstanceType        string `yaml:"controllerInstanceType,omitempty"`
	ControllerLoadBalancerPrivate bool   `yaml:"controllerLoadBalancerPrivate,omitempty"`
	ControllerRootVolumeType      string `yaml:"controllerRootVolumeType,omitempty"`
	ControllerRootVolumeIOPS      int    `yaml:"controllerRootVolumeIOPS,omitempty"`
	ControllerRootVolumeSize      int    `yaml:"controllerRootVolumeSize,omitempty"`
	ControllerTenancy             string `yaml:"controllerTenancy,omitempty"`
}

// Part of configuration which is specific to etcd nodes
type EtcdSettings struct {
	model.Etcd              `yaml:"etcd,omitempty"`
	EtcdCount               int    `yaml:"etcdCount"`
	EtcdInstanceType        string `yaml:"etcdInstanceType,omitempty"`
	EtcdRootVolumeSize      int    `yaml:"etcdRootVolumeSize,omitempty"`
	EtcdRootVolumeType      string `yaml:"etcdRootVolumeType,omitempty"`
	EtcdRootVolumeIOPS      int    `yaml:"etcdRootVolumeIOPS,omitempty"`
	EtcdDataVolumeSize      int    `yaml:"etcdDataVolumeSize,omitempty"`
	EtcdDataVolumeType      string `yaml:"etcdDataVolumeType,omitempty"`
	EtcdDataVolumeIOPS      int    `yaml:"etcdDataVolumeIOPS,omitempty"`
	EtcdDataVolumeEphemeral bool   `yaml:"etcdDataVolumeEphemeral,omitempty"`
	EtcdTenancy             string `yaml:"etcdTenancy,omitempty"`
}

// Part of configuration which is specific to flanneld
type FlannelSettings struct {
	PodCIDR string `yaml:"podCIDR,omitempty"`
}

type Cluster struct {
	KubeClusterSettings    `yaml:",inline"`
	DeploymentSettings     `yaml:",inline"`
	WorkerSettings         `yaml:",inline"`
	ControllerSettings     `yaml:",inline"`
	EtcdSettings           `yaml:",inline"`
	FlannelSettings        `yaml:",inline"`
	ServiceCIDR            string `yaml:"serviceCIDR,omitempty"`
	CreateRecordSet        bool   `yaml:"createRecordSet,omitempty"`
	RecordSetTTL           int    `yaml:"recordSetTTL,omitempty"`
	TLSCADurationDays      int    `yaml:"tlsCADurationDays,omitempty"`
	TLSCertDurationDays    int    `yaml:"tlsCertDurationDays,omitempty"`
	HostedZone             string `yaml:"hostedZone,omitempty"`
	HostedZoneID           string `yaml:"hostedZoneId,omitempty"`
	providedEncryptService EncryptService
	CustomSettings         map[string]interface{} `yaml:"customSettings,omitempty"`
}

type Experimental struct {
	AuditLog              AuditLog              `yaml:"auditLog"`
	AwsEnvironment        AwsEnvironment        `yaml:"awsEnvironment"`
	AwsNodeLabels         AwsNodeLabels         `yaml:"awsNodeLabels"`
	EphemeralImageStorage EphemeralImageStorage `yaml:"ephemeralImageStorage"`
	LoadBalancer          LoadBalancer          `yaml:"loadBalancer"`
	NodeDrainer           NodeDrainer           `yaml:"nodeDrainer"`
	NodeLabels            NodeLabels            `yaml:"nodeLabels"`
	Plugins               Plugins               `yaml:"plugins"`
	Taints                []Taint               `yaml:"taints"`
	WaitSignal            WaitSignal            `yaml:"waitSignal"`
}

type AwsEnvironment struct {
	Enabled     bool              `yaml:"enabled"`
	Environment map[string]string `yaml:"environment"`
}

type AuditLog struct {
	Enabled bool   `yaml:"enabled"`
	MaxAge  int    `yaml:"maxage"`
	LogPath string `yaml:"logpath"`
}

type AwsNodeLabels struct {
	Enabled bool `yaml:"enabled"`
}

type EphemeralImageStorage struct {
	Enabled    bool   `yaml:"enabled"`
	Disk       string `yaml:"disk"`
	Filesystem string `yaml:"filesystem"`
}

type NodeDrainer struct {
	Enabled bool `yaml:"enabled"`
}

type NodeLabels map[string]string

func (l NodeLabels) Enabled() bool {
	return len(l) > 0
}

// Returns key=value pairs separated by ',' to be passed to kubelet's `--node-labels` flag
func (l NodeLabels) String() string {
	labels := []string{}
	for k, v := range l {
		labels = append(labels, fmt.Sprintf("%s=%s", k, v))
	}
	return strings.Join(labels, ",")
}

type LoadBalancer struct {
	Enabled          bool     `yaml:"enabled"`
	Names            []string `yaml:"names"`
	SecurityGroupIds []string `yaml:"securityGroupIds"`
}

type Plugins struct {
	Rbac Rbac `yaml:"rbac"`
}

type Rbac struct {
	Enabled bool `yaml:"enabled"`
}

type Taint struct {
	Key    string `yaml:"key"`
	Value  string `yaml:"value"`
	Effect string `yaml:"effect"`
}

func (t Taint) String() string {
	return fmt.Sprintf("%s=%s:%s", t.Key, t.Value, t.Effect)
}

type WaitSignal struct {
	Enabled      bool `yaml:"enabled"`
	MaxBatchSize int  `yaml:"maxBatchSize"`
}

const (
	vpcLogicalName             = "VPC"
	internetGatewayLogicalName = "InternetGateway"
)

var supportedReleaseChannels = map[string]bool{
	"alpha":  true,
	"beta":   true,
	"stable": true,
}

func (c WorkerSettings) MinWorkerCount() int {
	if c.Worker.AutoScalingGroup.MinSize == 0 {
		return c.WorkerCount
	}
	return c.Worker.AutoScalingGroup.MinSize
}

func (c WorkerSettings) MaxWorkerCount() int {
	if c.Worker.AutoScalingGroup.MaxSize == 0 {
		return c.WorkerCount
	}
	return c.Worker.AutoScalingGroup.MaxSize
}

func (c WorkerSettings) WorkerRollingUpdateMinInstancesInService() int {
	if c.AutoScalingGroup.RollingUpdateMinInstancesInService == 0 {
		return c.MaxWorkerCount() - 1
	}
	return c.AutoScalingGroup.RollingUpdateMinInstancesInService
}

func (c ControllerSettings) MinControllerCount() int {
	if c.Controller.AutoScalingGroup.MinSize == 0 {
		return c.ControllerCount
	}
	return c.Controller.AutoScalingGroup.MinSize
}

func (c ControllerSettings) MaxControllerCount() int {
	if c.Controller.AutoScalingGroup.MaxSize == 0 {
		return c.ControllerCount
	}
	return c.Controller.AutoScalingGroup.MaxSize
}

func (c ControllerSettings) ControllerRollingUpdateMinInstancesInService() int {
	if c.AutoScalingGroup.RollingUpdateMinInstancesInService == 0 {
		return c.MaxControllerCount() - 1
	}
	return c.AutoScalingGroup.RollingUpdateMinInstancesInService
}

// Required by kubelet to locate the apiserver
func (c KubeClusterSettings) APIServerEndpoint() string {
	return fmt.Sprintf("https://%s", c.ExternalDNSName)
}

// Required by kubelet to use the consistent network plugin with the base cluster
func (c KubeClusterSettings) K8sNetworkPlugin() string {
	return "cni"
}

func (c Cluster) Config() (*Config, error) {
	config := Config{Cluster: c}

	// Check if we are running CoreOS 1151.0.0 or greater when using rkt as
	// runtime. Proceed regardless if running alpha. TODO(pb) delete when rkt
	// works well with stable.
	if config.ContainerRuntime == "rkt" && config.ReleaseChannel != "alpha" {
		minVersion := semver.Version{Major: 1151}

		ok, err := releaseVersionIsGreaterThan(minVersion, config.ReleaseChannel)
		if err != nil {
			return nil, err
		}

		if !ok {
			return nil, fmt.Errorf("The container runtime is 'rkt' but the latest CoreOS version for the %s channel is less then the minimum version %s. Please select the 'alpha' release channel to use the rkt runtime.", config.ReleaseChannel, minVersion)
		}
	}

	if c.AmiId == "" {
		var err error
		if config.AMI, err = amiregistry.GetAMI(config.Region, config.ReleaseChannel); err != nil {
			return nil, fmt.Errorf("failed getting AMI for config: %v", err)
		}
	} else {
		config.AMI = c.AmiId
	}

<<<<<<< HEAD
	config.EtcdInstances = make([]etcdInstance, config.EtcdCount)
	var etcdEndpoints, etcdInitialCluster bytes.Buffer

	var lastAllocatedAddr = make(map[model.Subneter]*net.IP)
=======
	//Set logical name constants
	config.VPCLogicalName = vpcLogicalName

	//Set reference strings

	//Assume VPC does not exist, reference by logical name
	config.VPCRef = fmt.Sprintf(`{ "Ref" : %q }`, config.VPCLogicalName)
	if config.VPCID != "" {
		//This means this VPC already exists, and we can reference it directly by ID
		config.VPCRef = fmt.Sprintf("%q", config.VPCID)
	}

	config.EtcdInstances = make([]model.EtcdInstance, config.EtcdCount)

>>>>>>> c538e612
	for etcdIndex := 0; etcdIndex < config.EtcdCount; etcdIndex++ {

		//Round-robbin etcd instances across all available subnets
		subnetIndex := etcdIndex % len(config.Subnets)
<<<<<<< HEAD
		subnet := model.Subneter(config.Subnets[subnetIndex])
		subnetInstanceCIDR := config.Subnets[subnetIndex].InstanceCIDR
		if config.Etcd.TopologyPrivate() {
			subnet = model.Subneter(config.Etcd.PrivateSubnets[subnetIndex])
			subnetInstanceCIDR = config.Etcd.PrivateSubnets[subnetIndex].InstanceCIDR
		}

		_, subnetCIDR, err := net.ParseCIDR(subnetInstanceCIDR)
		if err != nil {
			return nil, fmt.Errorf("error parsing subnet instance cidr %s: %v", subnetInstanceCIDR, err)
		}

		if lastAllocatedAddr[subnet] == nil {
			ip := subnetCIDR.IP
			//TODO:(chom) this is sloppy, but "soon-ish" etcd with be self-hosted so we'll leave this be
			for i := 0; i < 3; i++ {
				ip = netutil.IncrementIP(ip)
			}
			lastAllocatedAddr[subnet] = &ip
		}

		nextAddr := netutil.IncrementIP(*lastAllocatedAddr[subnet])
		lastAllocatedAddr[subnet] = &nextAddr
		instance := etcdInstance{
			IPAddress: *lastAllocatedAddr[subnet],
			Subnet:    subnet,
=======

		instance := model.EtcdInstance{
			SubnetIndex: subnetIndex,
>>>>>>> c538e612
		}

		config.EtcdInstances[etcdIndex] = instance

		//http://docs.aws.amazon.com/AWSEC2/latest/UserGuide/using-instance-addressing.html#concepts-private-addresses

	}

	config.IsChinaRegion = strings.HasPrefix(config.Region, "cn")

	return &config, nil
}

// releaseVersionIsGreaterThan will return true if the supplied version is greater then
// or equal to the current CoreOS release indicated by the given release
// channel.
func releaseVersionIsGreaterThan(minVersion semver.Version, release string) (bool, error) {
	metaData, err := amiregistry.GetAMIData(release)
	if err != nil {
		return false, fmt.Errorf("Unable to retrieve current release channel version: %v", err)
	}

	version, ok := metaData["release_info"]["version"]
	if !ok {
		return false, fmt.Errorf("Error parsing image metadata for version")
	}

	current, err := semver.NewVersion(version)
	if err != nil {
		return false, fmt.Errorf("Error parsing semver from image version %v", err)
	}

	if current.LessThan(minVersion) {
		return false, nil
	}

	return true, nil
}

type StackTemplateOptions struct {
	TLSAssetsDir          string
	ControllerTmplFile    string
	WorkerTmplFile        string
	EtcdTmplFile          string
	StackTemplateTmplFile string
}

type stackConfig struct {
	*Config
	UserDataWorker        string
	UserDataController    string
	UserDataEtcd          string
	ControllerSubnetIndex int
}

func (c Cluster) stackConfig(opts StackTemplateOptions, compressUserData bool) (*stackConfig, error) {
	var err error
	stackConfig := stackConfig{}

	if stackConfig.Config, err = c.Config(); err != nil {
		return nil, err
	}

	var compactAssets *CompactTLSAssets

	if c.ManageCertificates {
		compactAssets, err = ReadOrCreateCompactTLSAssets(opts.TLSAssetsDir, KMSConfig{
			Region:         stackConfig.Config.Region,
			KMSKeyARN:      c.KMSKeyARN,
			EncryptService: c.providedEncryptService,
		})
		if err != nil {
			return nil, err
		}
		stackConfig.Config.TLSConfig = compactAssets
	}

	if stackConfig.UserDataWorker, err = userdatatemplate.GetString(opts.WorkerTmplFile, stackConfig.Config, compressUserData); err != nil {
		return nil, fmt.Errorf("failed to render worker cloud config: %v", err)
	}
	if stackConfig.UserDataController, err = userdatatemplate.GetString(opts.ControllerTmplFile, stackConfig.Config, compressUserData); err != nil {
		return nil, fmt.Errorf("failed to render controller cloud config: %v", err)
	}
	if stackConfig.UserDataEtcd, err = userdatatemplate.GetString(opts.EtcdTmplFile, stackConfig.Config, compressUserData); err != nil {
		return nil, fmt.Errorf("failed to render etcd cloud config: %v", err)
	}

	return &stackConfig, nil
}

func (c Cluster) ValidateUserData(opts StackTemplateOptions) error {
	stackConfig, err := c.stackConfig(opts, false)
	if err != nil {
		return err
	}

	err = userdatavalidation.Execute([]userdatavalidation.Entry{
		{Name: "UserDataWorker", Content: stackConfig.UserDataWorker},
		{Name: "UserDataController", Content: stackConfig.UserDataController},
		{Name: "UserDataEtcd", Content: stackConfig.UserDataEtcd},
	})

	return err
}

func (c Cluster) RenderStackTemplate(opts StackTemplateOptions, prettyPrint bool) ([]byte, error) {
	stackConfig, err := c.stackConfig(opts, true)
	if err != nil {
		return nil, err
	}

	bytes, err := jsontemplate.GetBytes(opts.StackTemplateTmplFile, stackConfig, prettyPrint)
	if err != nil {
		return nil, err
	}

	return bytes, nil
}

<<<<<<< HEAD
type etcdInstance struct {
	IPAddress net.IP
	Subnet    model.Subneter
}

=======
>>>>>>> c538e612
type Config struct {
	Cluster

	EtcdInstances []model.EtcdInstance

	// Encoded TLS assets
	TLSConfig *CompactTLSAssets
}

// CloudFormation stack name which is unique in an AWS account.
// This is intended to be used to reference stack name from cloud-config as the target of awscli or cfn-bootstrap-tools commands e.g. `cfn-init` and `cfn-signal`
func (c Cluster) StackName() string {
	return c.ClusterName
}

func (c Config) VPCLogicalName() string {
	return vpcLogicalName
}

func (c Config) VPCRef() string {
	if c.VPCID != "" {
		return fmt.Sprintf("%q", c.VPCID)
	} else {
		return fmt.Sprintf(`{ "Ref" : %q }`, c.VPCLogicalName())
	}
}

func (c Config) InternetGatewayLogicalName() string {
	return internetGatewayLogicalName
}

func (c Config) InternetGatewayRef() string {
	if c.InternetGatewayID != "" {
		return fmt.Sprintf("%q", c.InternetGatewayID)
	} else {
		return fmt.Sprintf(`{ "Ref" : %q }`, c.InternetGatewayLogicalName())
	}
}

func (c Cluster) valid() error {
	if c.CreateRecordSet {
		if c.HostedZone == "" && c.HostedZoneID == "" {
			return errors.New("hostedZone or hostedZoneID must be specified createRecordSet is true")
		}
		if c.HostedZone != "" && c.HostedZoneID != "" {
			return errors.New("hostedZone and hostedZoneID cannot both be specified")
		}

		if c.HostedZone != "" {
			fmt.Printf("Warning: the 'hostedZone' parameter is deprecated. Use 'hostedZoneId' instead\n")
		}

		if c.RecordSetTTL < 1 {
			return errors.New("TTL must be at least 1 second")
		}
	} else {
		if c.RecordSetTTL != NewDefaultCluster().RecordSetTTL {
			return errors.New(
				"recordSetTTL should not be modified when createRecordSet is false",
			)
		}
	}

	var dnsServiceIPAddr net.IP

	if kubeClusterValidationResult, err := c.KubeClusterSettings.Valid(); err != nil {
		return err
	} else {
		dnsServiceIPAddr = kubeClusterValidationResult.dnsServiceIPAddr
	}

	var vpcNet *net.IPNet

	if deploymentValidationResult, err := c.DeploymentSettings.Valid(); err != nil {
		return err
	} else {
		vpcNet = deploymentValidationResult.vpcNet
	}

	_, podNet, err := net.ParseCIDR(c.PodCIDR)
	if err != nil {
		return fmt.Errorf("invalid podCIDR: %v", err)
	}

	_, serviceNet, err := net.ParseCIDR(c.ServiceCIDR)
	if err != nil {
		return fmt.Errorf("invalid serviceCIDR: %v", err)
	}
	if netutil.CidrOverlap(serviceNet, vpcNet) {
		return fmt.Errorf("vpcCIDR (%s) overlaps with serviceCIDR (%s)", c.VPCCIDR, c.ServiceCIDR)
	}
	if netutil.CidrOverlap(podNet, vpcNet) {
		return fmt.Errorf("vpcCIDR (%s) overlaps with podCIDR (%s)", c.VPCCIDR, c.PodCIDR)
	}
	if netutil.CidrOverlap(serviceNet, podNet) {
		return fmt.Errorf("serviceCIDR (%s) overlaps with podCIDR (%s)", c.ServiceCIDR, c.PodCIDR)
	}

	kubernetesServiceIPAddr := netutil.IncrementIP(serviceNet.IP)
	if !serviceNet.Contains(kubernetesServiceIPAddr) {
		return fmt.Errorf("serviceCIDR (%s) does not contain kubernetesServiceIP (%s)", c.ServiceCIDR, kubernetesServiceIPAddr)
	}

	if !serviceNet.Contains(dnsServiceIPAddr) {
		return fmt.Errorf("serviceCIDR (%s) does not contain dnsServiceIP (%s)", c.ServiceCIDR, c.DNSServiceIP)
	}

	if dnsServiceIPAddr.Equal(kubernetesServiceIPAddr) {
		return fmt.Errorf("dnsServiceIp conflicts with kubernetesServiceIp (%s)", dnsServiceIPAddr)
	}

	if err := c.ControllerSettings.Valid(); err != nil {
		return err
	}

	if err := c.WorkerSettings.Valid(); err != nil {
		return err
	}

	if err := c.WorkerDeploymentSettings().Valid(); err != nil {
		return err
	}

	if c.WorkerTenancy != "default" && c.Worker.SpotFleet.Enabled() {
		return fmt.Errorf("selected worker tenancy (%s) is incompatible with spot fleet", c.WorkerTenancy)
	}

	if c.WorkerTenancy != "default" && c.WorkerSpotPrice != "" {
		return fmt.Errorf("selected worker tenancy (%s) is incompatible with spot instances", c.WorkerTenancy)
	}

	if c.Worker.ClusterAutoscaler.Enabled() {
		return fmt.Errorf("cluster-autoscaler support can't be enabled for a main cluster because allowing so" +
			"results in unreliability while scaling nodes out. " +
			"Use experimental node pools instead to deploy worker nodes with cluster-autoscaler support.")
	}

	return nil
}

type InfrastructureValidationResult struct {
	dnsServiceIPAddr net.IP
}

func (c KubeClusterSettings) Valid() (*InfrastructureValidationResult, error) {
	if c.ExternalDNSName == "" {
		return nil, errors.New("externalDNSName must be set")
	}

	dnsServiceIPAddr := net.ParseIP(c.DNSServiceIP)
	if dnsServiceIPAddr == nil {
		return nil, fmt.Errorf("Invalid dnsServiceIP: %s", c.DNSServiceIP)
	}

	return &InfrastructureValidationResult{dnsServiceIPAddr: dnsServiceIPAddr}, nil
}

type DeploymentValidationResult struct {
	vpcNet *net.IPNet
}

func (c DeploymentSettings) Valid() (*DeploymentValidationResult, error) {
	releaseChannelSupported := supportedReleaseChannels[c.ReleaseChannel]
	if !releaseChannelSupported {
		return nil, fmt.Errorf("releaseChannel %s is not supported", c.ReleaseChannel)
	}

	if c.KeyName == "" && len(c.SSHAuthorizedKeys) == 0 {
		return nil, errors.New("Either keyName or sshAuthorizedKeys must be set")
	}
	if c.ClusterName == "" {
		return nil, errors.New("clusterName must be set")
	}
	if c.KMSKeyARN == "" && c.ManageCertificates {
		return nil, errors.New("kmsKeyArn must be set")
	}

	if c.VPCID == "" && (c.RouteTableID != "" || c.InternetGatewayID != "") {
		return nil, errors.New("vpcId must be specified if routeTableId or internetGatewayId are specified")
	}

	if c.Region == "" {
		return nil, errors.New("region must be set")
	}

	_, vpcNet, err := net.ParseCIDR(c.VPCCIDR)
	if err != nil {
		return nil, fmt.Errorf("invalid vpcCIDR: %v", err)
	}

	if len(c.Subnets) == 0 {
		if c.AvailabilityZone == "" {
			return nil, fmt.Errorf("availabilityZone must be set")
		}
		_, instanceCIDR, err := net.ParseCIDR(c.InstanceCIDR)
		if err != nil {
			return nil, fmt.Errorf("invalid instanceCIDR: %v", err)
		}
		if !vpcNet.Contains(instanceCIDR.IP) {
			return nil, fmt.Errorf("vpcCIDR (%s) does not contain instanceCIDR (%s)",
				c.VPCCIDR,
				c.InstanceCIDR,
			)
		}
	} else {
		if c.InstanceCIDR != "" {
			return nil, fmt.Errorf("The top-level instanceCIDR(%s) must be empty when subnets are specified", c.InstanceCIDR)
		}
		if c.AvailabilityZone != "" {
			return nil, fmt.Errorf("The top-level availabilityZone(%s) must be empty when subnets are specified", c.AvailabilityZone)
		}

		var instanceCIDRs = make([]*net.IPNet, 0)
		for i, subnet := range c.Subnets {
			if subnet.AvailabilityZone == "" {
				return nil, fmt.Errorf("availabilityZone must be set for subnet #%d", i)
			}
			_, instanceCIDR, err := net.ParseCIDR(subnet.InstanceCIDR)
			if err != nil {
				return nil, fmt.Errorf("invalid instanceCIDR for subnet #%d: %v", i, err)
			}
			instanceCIDRs = append(instanceCIDRs, instanceCIDR)
			if !vpcNet.Contains(instanceCIDR.IP) {
				return nil, fmt.Errorf("vpcCIDR (%s) does not contain instanceCIDR (%s) for subnet #%d",
					c.VPCCIDR,
					c.InstanceCIDR,
					i,
				)
			}
		}

		for i, a := range instanceCIDRs {
			for j, b := range instanceCIDRs[i+1:] {
				if netutil.CidrOverlap(a, b) {
					return nil, fmt.Errorf("CIDR of subnet %d (%s) overlaps with CIDR of subnet %d (%s)", i, a, j, b)
				}
			}
		}
	}

	if err := c.Experimental.Valid(); err != nil {
		return nil, err
	}

	return &DeploymentValidationResult{vpcNet: vpcNet}, nil
}

func (c WorkerSettings) Valid() error {
	if c.WorkerRootVolumeType == "io1" {
		if c.WorkerRootVolumeIOPS < 100 || c.WorkerRootVolumeIOPS > 2000 {
			return fmt.Errorf("invalid workerRootVolumeIOPS: %d", c.WorkerRootVolumeIOPS)
		}
	} else {
		if c.WorkerRootVolumeIOPS != 0 {
			return fmt.Errorf("invalid workerRootVolumeIOPS for volume type '%s': %d", c.WorkerRootVolumeType, c.WorkerRootVolumeIOPS)
		}

		if c.WorkerRootVolumeType != "standard" && c.WorkerRootVolumeType != "gp2" {
			return fmt.Errorf("invalid workerRootVolumeType: %s", c.WorkerRootVolumeType)
		}
	}

	if c.WorkerCount < 0 {
		return fmt.Errorf("`workerCount` must be zero or greater if specified")
	}
	// one is the default WorkerCount
	if c.WorkerCount != 1 && (c.AutoScalingGroup.MinSize != 0 || c.AutoScalingGroup.MaxSize != 0) {
		return fmt.Errorf("`worker.autoScalingGroup.minSize` and `worker.autoScalingGroup.maxSize` can only be specified without `workerCount`")
	}
	if err := c.AutoScalingGroup.Valid(); err != nil {
		return err
	}

	return nil
}

func (c ControllerSettings) Valid() error {
	if c.ControllerRootVolumeType == "io1" {
		if c.ControllerRootVolumeIOPS < 100 || c.ControllerRootVolumeIOPS > 2000 {
			return fmt.Errorf("invalid controllerRootVolumeIOPS: %d", c.ControllerRootVolumeIOPS)
		}
	} else {
		if c.ControllerRootVolumeIOPS != 0 {
			return fmt.Errorf("invalid controllerRootVolumeIOPS for volume type '%s': %d", c.ControllerRootVolumeType, c.ControllerRootVolumeIOPS)
		}

		if c.ControllerRootVolumeType != "standard" && c.ControllerRootVolumeType != "gp2" {
			return fmt.Errorf("invalid controllerRootVolumeType: %s", c.ControllerRootVolumeType)
		}
	}

	if c.ControllerCount < 0 {
		return fmt.Errorf("`controllerCount` must be zero or greater if specified")
	}
	// one is the default ControllerCount
	if c.ControllerCount != 1 && (c.AutoScalingGroup.MinSize != 0 || c.AutoScalingGroup.MaxSize != 0) {
		return fmt.Errorf("`controller.autoScalingGroup.minSize` and `controller.autoScalingGroup.maxSize` can only be specified without `controllerCount`")
	}
	if err := c.AutoScalingGroup.Valid(); err != nil {
		return err
	}

	return nil
}

func (c Experimental) Valid() error {
	for _, taint := range c.Taints {
		if taint.Effect != "NoSchedule" && taint.Effect != "PreferNoSchedule" {
			return fmt.Errorf("Effect must be NoSchdule or PreferNoSchedule, but was %s", taint.Effect)
		}
	}

	return nil
}

/*
Returns the availability zones referenced by the cluster configuration
*/
func (c *Cluster) AvailabilityZones() []string {
	if len(c.Subnets) == 0 {
		return []string{c.AvailabilityZone}
	}

	result := []string{}
	seen := map[string]bool{}
	for _, s := range c.Subnets {
		val := s.AvailabilityZone
		if _, ok := seen[val]; !ok {
			result = append(result, val)
			seen[val] = true
		}
	}
	return result
}

/*
Validates the an existing VPC and it's existing subnets do not conflict with this
cluster configuration
*/
func (c *Cluster) ValidateExistingVPC(existingVPCCIDR string, existingSubnetCIDRS []string) error {

	_, existingVPC, err := net.ParseCIDR(existingVPCCIDR)
	if err != nil {
		return fmt.Errorf("error parsing existing vpc cidr %s : %v", existingVPCCIDR, err)
	}

	existingSubnets := make([]*net.IPNet, len(existingSubnetCIDRS))
	for i, existingSubnetCIDR := range existingSubnetCIDRS {
		_, existingSubnets[i], err = net.ParseCIDR(existingSubnetCIDR)
		if err != nil {
			return fmt.Errorf(
				"error parsing existing subnet cidr %s : %v",
				existingSubnetCIDR,
				err,
			)
		}
	}

	_, vpcNet, err := net.ParseCIDR(c.VPCCIDR)
	if err != nil {
		return fmt.Errorf("error parsing vpc cidr %s: %v", c.VPCCIDR, err)
	}

	//Verify that existing vpc CIDR matches declared vpc CIDR
	if vpcNet.String() != existingVPC.String() {
		return fmt.Errorf(
			"declared vpcCidr %s does not match existing vpc cidr %s",
			vpcNet,
			existingVPC,
		)
	}

	// Loop through all subnets
	// Note: legacy instanceCIDR/availabilityZone stuff has already been marshalled into this format
	for _, subnet := range c.Subnets {
		_, instanceNet, err := net.ParseCIDR(subnet.InstanceCIDR)
		if err != nil {
			return fmt.Errorf("error parsing instances cidr %s : %v", c.InstanceCIDR, err)
		}

		//Loop through all existing subnets in the VPC and look for conflicting CIDRS
		for _, existingSubnet := range existingSubnets {
			if netutil.CidrOverlap(instanceNet, existingSubnet) {
				return fmt.Errorf(
					"instance cidr (%s) conflicts with existing subnet cidr=%s",
					instanceNet,
					existingSubnet,
				)
			}
		}
	}

	return nil
}

func (c *Cluster) WorkerDeploymentSettings() WorkerDeploymentSettings {
	return WorkerDeploymentSettings{
		WorkerSettings:     c.WorkerSettings,
		DeploymentSettings: c.DeploymentSettings,
	}
}

type WorkerDeploymentSettings struct {
	WorkerSettings
	DeploymentSettings
}

func (c *Cluster) WorkerSecurityGroupRefs() []string {
	return c.WorkerDeploymentSettings().WorkerSecurityGroupRefs()
}

func (c WorkerDeploymentSettings) WorkerSecurityGroupRefs() []string {
	refs := []string{}

	if c.Experimental.LoadBalancer.Enabled {
		for _, sgId := range c.Experimental.LoadBalancer.SecurityGroupIds {
			refs = append(refs, fmt.Sprintf(`"%s"`, sgId))
		}
	}

	for _, sgId := range c.WorkerSecurityGroupIds {
		refs = append(refs, fmt.Sprintf(`"%s"`, sgId))
	}

	return refs
}

func (c WorkerDeploymentSettings) StackTags() map[string]string {
	tags := map[string]string{}

	for k, v := range c.DeploymentSettings.StackTags {
		tags[k] = v
	}

	if c.Worker.ClusterAutoscaler.Enabled() {
		tags["kube-aws:cluster-autoscaler:logical-name"] = c.Worker.LogicalName()
		tags["kube-aws:cluster-autoscaler:min-size"] = strconv.Itoa(c.Worker.ClusterAutoscaler.MinSize)
		tags["kube-aws:cluster-autoscaler:max-size"] = strconv.Itoa(c.Worker.ClusterAutoscaler.MaxSize)
	}

	return tags
}

func (c WorkerDeploymentSettings) Valid() error {
	sgRefs := c.WorkerSecurityGroupRefs()
	numSGs := len(sgRefs)

	if numSGs > 4 {
		return fmt.Errorf("number of user provided security groups must be less than or equal to 4 but was %d (actual EC2 limit is 5 but one of them is reserved for kube-aws) : %v", numSGs, sgRefs)
	}

	if c.SpotFleet.Enabled() && c.Experimental.WaitSignal.Enabled {
		return fmt.Errorf("The experimental feature `waitSignal` assumes a node pool is managed by an ASG rather than a Spot Fleet.")
	}

	return nil
}

func WithTrailingDot(s string) string {
	if s == "" {
		return s
	}
	lastRune, _ := utf8.DecodeLastRuneInString(s)
	if lastRune != rune('.') {
		return s + "."
	}
	return s
}

const hostedZoneIDPrefix = "/hostedzone/"

func withHostedZoneIDPrefix(id string) string {
	if id == "" {
		return ""
	}
	if !strings.HasPrefix(id, hostedZoneIDPrefix) {
		return fmt.Sprintf("%s%s", hostedZoneIDPrefix, id)
	}
	return id
}<|MERGE_RESOLUTION|>--- conflicted
+++ resolved
@@ -483,63 +483,19 @@
 		config.AMI = c.AmiId
 	}
 
-<<<<<<< HEAD
-	config.EtcdInstances = make([]etcdInstance, config.EtcdCount)
-	var etcdEndpoints, etcdInitialCluster bytes.Buffer
-
-	var lastAllocatedAddr = make(map[model.Subneter]*net.IP)
-=======
-	//Set logical name constants
-	config.VPCLogicalName = vpcLogicalName
-
-	//Set reference strings
-
-	//Assume VPC does not exist, reference by logical name
-	config.VPCRef = fmt.Sprintf(`{ "Ref" : %q }`, config.VPCLogicalName)
-	if config.VPCID != "" {
-		//This means this VPC already exists, and we can reference it directly by ID
-		config.VPCRef = fmt.Sprintf("%q", config.VPCID)
-	}
-
 	config.EtcdInstances = make([]model.EtcdInstance, config.EtcdCount)
 
->>>>>>> c538e612
 	for etcdIndex := 0; etcdIndex < config.EtcdCount; etcdIndex++ {
 
 		//Round-robbin etcd instances across all available subnets
 		subnetIndex := etcdIndex % len(config.Subnets)
-<<<<<<< HEAD
 		subnet := model.Subneter(config.Subnets[subnetIndex])
-		subnetInstanceCIDR := config.Subnets[subnetIndex].InstanceCIDR
 		if config.Etcd.TopologyPrivate() {
 			subnet = model.Subneter(config.Etcd.PrivateSubnets[subnetIndex])
-			subnetInstanceCIDR = config.Etcd.PrivateSubnets[subnetIndex].InstanceCIDR
-		}
-
-		_, subnetCIDR, err := net.ParseCIDR(subnetInstanceCIDR)
-		if err != nil {
-			return nil, fmt.Errorf("error parsing subnet instance cidr %s: %v", subnetInstanceCIDR, err)
-		}
-
-		if lastAllocatedAddr[subnet] == nil {
-			ip := subnetCIDR.IP
-			//TODO:(chom) this is sloppy, but "soon-ish" etcd with be self-hosted so we'll leave this be
-			for i := 0; i < 3; i++ {
-				ip = netutil.IncrementIP(ip)
-			}
-			lastAllocatedAddr[subnet] = &ip
-		}
-
-		nextAddr := netutil.IncrementIP(*lastAllocatedAddr[subnet])
-		lastAllocatedAddr[subnet] = &nextAddr
-		instance := etcdInstance{
-			IPAddress: *lastAllocatedAddr[subnet],
+		}
+
+		instance := model.EtcdInstance{
 			Subnet:    subnet,
-=======
-
-		instance := model.EtcdInstance{
-			SubnetIndex: subnetIndex,
->>>>>>> c538e612
 		}
 
 		config.EtcdInstances[etcdIndex] = instance
@@ -659,14 +615,6 @@
 	return bytes, nil
 }
 
-<<<<<<< HEAD
-type etcdInstance struct {
-	IPAddress net.IP
-	Subnet    model.Subneter
-}
-
-=======
->>>>>>> c538e612
 type Config struct {
 	Cluster
 
